#![doc = include_str!("../../README.md")]

use anyhow::{anyhow, Context, Result};
<<<<<<< HEAD
=======
use avail_core::AppId;
use avail_light::{api, data, network::rpc, telemetry};
use avail_light::{
	consts::EXPECTED_NETWORK_VERSION,
	network::p2p,
	types::{CliOpts, Mode, RuntimeConfig, State},
};
use clap::Parser;
use kate_recovery::com::AppData;
use libp2p::{multiaddr::Protocol, Multiaddr};
use std::{
	fs,
	net::Ipv4Addr,
	path::Path,
	sync::{Arc, Mutex},
};
use tokio::sync::{
	broadcast,
	mpsc::{channel, Sender},
};
use tracing::{error, info, metadata::ParseLevelError, trace, warn, Level};
use tracing_subscriber::{
	fmt::format::{self, DefaultFields, Format, Full, Json},
	FmtSubscriber,
};

#[cfg(feature = "network-analysis")]
use avail_light::network::p2p::analyzer;

#[cfg(not(target_env = "msvc"))]
use tikv_jemallocator::Jemalloc;
>>>>>>> 7905a6a9

use avail_light::{light_client_commons::run, types::RuntimeConfig};
use clap::Parser;
use tokio::sync::mpsc::channel;
use tracing::error;

const CLIENT_ROLE: &str = if cfg!(feature = "crawl") {
	"crawler"
} else {
	"lightnode"
};

/// Light Client for Avail Blockchain
<<<<<<< HEAD
#[derive(Parser)]
#[command(version)]
struct CliOpts {
	/// Path to the yaml configuration file
	#[arg(short, long, value_name = "FILE", default_value_t = String::from("config.yaml"))]
	config: String,
}

#[tokio::main]
pub async fn main() -> Result<()> {
	let (error_sender, mut error_receiver) = channel::<anyhow::Error>(1);
=======

fn json_subscriber(log_level: Level) -> FmtSubscriber<DefaultFields, Format<Json>> {
	FmtSubscriber::builder()
		.with_max_level(log_level)
		.event_format(format::json())
		.finish()
}

fn default_subscriber(log_level: Level) -> FmtSubscriber<DefaultFields, Format<Full>> {
	FmtSubscriber::builder()
		.with_max_level(log_level)
		.with_span_events(format::FmtSpan::CLOSE)
		.finish()
}

fn parse_log_level(log_level: &str, default: Level) -> (Level, Option<ParseLevelError>) {
	log_level
		.to_uppercase()
		.parse::<Level>()
		.map(|log_level| (log_level, None))
		.unwrap_or_else(|parse_err| (default, Some(parse_err)))
}

async fn run(error_sender: Sender<anyhow::Error>) -> Result<()> {
>>>>>>> 7905a6a9
	let opts = CliOpts::parse();

	let mut cfg: RuntimeConfig = RuntimeConfig::default();
	cfg.load_runtime_config(&opts)?;

<<<<<<< HEAD
	if let Err(error) = run(error_sender, cfg, true, false, true, false, None).await {
		error!("{error}");
=======
	let (log_level, parse_error) = parse_log_level(&cfg.log_level, Level::INFO);

	if cfg.log_format_json {
		tracing::subscriber::set_global_default(json_subscriber(log_level))
			.expect("global json subscriber is set")
	} else {
		tracing::subscriber::set_global_default(default_subscriber(log_level))
			.expect("global default subscriber is set")
	}
	let version = clap::crate_version!();
	info!("Running Avail light client version: {version}");
	info!("Using config: {cfg:?}");

	if let Some(error) = parse_error {
		warn!("Using default log level: {}", error);
	}

	if opts.clean && Path::new(&cfg.avail_path).exists() {
		info!("Cleaning up local state directory");
		fs::remove_dir_all(&cfg.avail_path).context("Failed to remove local state directory")?;
	}

	if cfg.bootstraps.is_empty() {
		Err(anyhow!("Bootstrap node list must not be empty. Either use a '--network' flag or add a list of bootstrap nodes in the configuration file"))?
	}

	let db = data::init_db(&cfg.avail_path).context("Cannot initialize database")?;

	// If in fat client mode, enable deleting local Kademlia records
	// This is a fat client memory optimization
	let kad_remove_local_record = cfg.block_matrix_partition.is_some();
	if kad_remove_local_record {
		info!("Fat client mode");
	}

	let (id_keys, peer_id) = p2p::keypair((&cfg).into())?;

	let ot_metrics = Arc::new(
		telemetry::otlp::initialize(
			cfg.ot_collector_endpoint.clone(),
			peer_id,
			CLIENT_ROLE.into(),
		)
		.context("Unable to initialize OpenTelemetry service")?,
	);

	// raise new P2P Network Client and Event Loop
	let (p2p_client, p2p_event_loop) = p2p::init(
		(&cfg).into(),
		cfg.dht_parallelization_limit,
		cfg.kad_record_ttl,
		cfg.put_batch_size,
		kad_remove_local_record,
		id_keys,
	)
	.context("Failed to init Network Service")?;

	// spawn the P2P Network task for Event Loop run in the background
	tokio::spawn(p2p_event_loop.run());

	// Start listening on provided port
	let port = cfg.port;
	info!("Listening on port: {port}");

	// always listen on UDP to prioritize QUIC
	p2p_client
		.start_listening(
			Multiaddr::empty()
				.with(Protocol::from(Ipv4Addr::UNSPECIFIED))
				.with(Protocol::Udp(port))
				.with(Protocol::QuicV1),
		)
		.await
		.context("Listening on UDP not to fail.")?;

	// wait here for bootstrap to finish
	info!("Bootstraping the DHT with bootstrap nodes...");
	p2p_client
		.bootstrap(cfg.clone().bootstraps.iter().map(Into::into).collect())
		.await?;

	#[cfg(feature = "network-analysis")]
	tokio::task::spawn(analyzer::start_traffic_analyzer(cfg.port, 10));

	let pp = Arc::new(kate_recovery::couscous::public_params());
	let raw_pp = pp.to_raw_var_bytes();
	let public_params_hash = hex::encode(sp_core::blake2_128(&raw_pp));
	let public_params_len = hex::encode(raw_pp).len();
	trace!("Public params ({public_params_len}): hash: {public_params_hash}");

	let state = Arc::new(Mutex::new(State::default()));
	let (rpc_client, rpc_events, rpc_event_loop) =
		rpc::init(db.clone(), state.clone(), &cfg.full_node_ws);

	let publish_rpc_event_receiver = rpc_events.subscribe();
	let lc_rpc_event_receiver = rpc_events.subscribe();
	let first_header_rpc_event_receiver = rpc_events.subscribe();
	#[cfg(feature = "crawl")]
	let crawler_rpc_event_receiver = rpc_events.subscribe();

	// spawn the RPC Network task for Event Loop to run in the background
	tokio::spawn(rpc_event_loop.run(EXPECTED_NETWORK_VERSION));

	let node = rpc_client.get_connected_node().await?;
	info!("Genesis hash: {:?}", node.genesis_hash);
	if let Some(stored_genesis_hash) = avail_light::data::get_genesis_hash(db.clone())? {
		if !node.genesis_hash.eq(&stored_genesis_hash) {
			Err(anyhow!(
				"Genesis hash doesn't match the stored one! Clear the db or change nodes."
			))?
		}
	} else {
		info!("No genesis hash is found in the db, storing the new hash now.");
		avail_light::data::store_genesis_hash(db.clone(), node.genesis_hash)?;
	}

	info!("Waiting for first finalized header...");
	let block_header = rpc::wait_for_finalized_header(first_header_rpc_event_receiver, 60).await?;

	state.lock().unwrap().latest = block_header.number;
	let sync_range = cfg.sync_range(block_header.number);

	let ws_clients = api::v2::types::WsClients::default();

	// Spawn tokio task which runs one http server for handling RPC
	let server = api::server::Server {
		db: db.clone(),
		cfg: cfg.clone(),
		state: state.clone(),
		version: format!("v{}", clap::crate_version!()),
		network_version: EXPECTED_NETWORK_VERSION.to_string(),
		node,
		node_client: rpc_client.clone(),
		ws_clients: ws_clients.clone(),
	};

	tokio::task::spawn(server.run());

	let (block_tx, data_rx) = if let Mode::AppClient(app_id) = Mode::from(cfg.app_id) {
		// communication channels being established for talking to
		// libp2p backed application client
		let (block_tx, block_rx) = broadcast::channel::<avail_light::types::BlockVerified>(1 << 7);
		let (data_tx, data_rx) = broadcast::channel::<(u32, AppData)>(1 << 7);
		tokio::task::spawn(avail_light::app_client::run(
			(&cfg).into(),
			db.clone(),
			p2p_client.clone(),
			rpc_client.clone(),
			AppId(app_id),
			block_rx,
			pp.clone(),
			state.clone(),
			sync_range.clone(),
			data_tx,
			error_sender.clone(),
		));
		(Some(block_tx), Some(data_rx))
	} else {
		(None, None)
	};

	tokio::task::spawn(api::v2::publish(
		api::v2::types::Topic::HeaderVerified,
		publish_rpc_event_receiver,
		ws_clients.clone(),
	));

	if let Some(sender) = block_tx.as_ref() {
		tokio::task::spawn(api::v2::publish(
			api::v2::types::Topic::ConfidenceAchieved,
			sender.subscribe(),
			ws_clients.clone(),
		));
	}

	if let Some(data_rx) = data_rx {
		tokio::task::spawn(api::v2::publish(
			api::v2::types::Topic::DataVerified,
			data_rx,
			ws_clients,
		));
	}

	#[cfg(feature = "crawl")]
	if cfg.crawl.crawl_block {
		tokio::task::spawn(avail_light::crawl_client::run(
			crawler_rpc_event_receiver,
			p2p_client.clone(),
			cfg.crawl.crawl_block_delay,
			ot_metrics.clone(),
			cfg.crawl.crawl_block_mode,
		));
	}

	let sync_client =
		avail_light::sync_client::new(db.clone(), p2p_client.clone(), rpc_client.clone());

	if cfg.sync_start_block.is_some() {
		state.lock().unwrap().synced.replace(false);
		tokio::task::spawn(avail_light::sync_client::run(
			sync_client,
			(&cfg).into(),
			sync_range,
			pp.clone(),
			block_tx.clone(),
			state.clone(),
		));
	}

	if cfg.sync_finality_enable {
		let sync_finality = avail_light::sync_finality::new(db.clone(), rpc_client.clone());
		tokio::task::spawn(avail_light::sync_finality::run(
			sync_finality,
			error_sender.clone(),
			state.clone(),
			block_header.clone(),
		));
	} else {
		let mut s = state
			.lock()
			.map_err(|e| anyhow!("State mutex is poisoned: {e:#}"))?;
		warn!("Finality sync is disabled! Implicitly, blocks before LC startup will be considered verified as final");
		s.finality_synced = true;
	}

	let light_client =
		avail_light::light_client::new(db.clone(), p2p_client.clone(), rpc_client.clone());

	let lc_channels = avail_light::light_client::Channels {
		block_sender: block_tx,
		rpc_event_receiver: lc_rpc_event_receiver,
		error_sender: error_sender.clone(),
	};

	tokio::task::spawn(avail_light::light_client::run(
		light_client,
		(&cfg).into(),
		pp,
		ot_metrics,
		state.clone(),
		lc_channels,
	));

	Ok(())
}

#[tokio::main]
pub async fn main() -> Result<()> {
	let (error_sender, mut error_receiver) = channel::<anyhow::Error>(1);

	if let Err(error) = run(error_sender).await {
		error!("{error:#}");
>>>>>>> 7905a6a9
		return Err(error);
	};
	let error = match error_receiver.recv().await {
		Some(error) => error,
		None => anyhow!("Failed to receive error message"),
	};

	// We are not logging error here since expectation is
	// to log terminating condition before sending message to this channel
	Err(error)
}<|MERGE_RESOLUTION|>--- conflicted
+++ resolved
@@ -1,45 +1,13 @@
 #![doc = include_str!("../../README.md")]
 
-use anyhow::{anyhow, Context, Result};
-<<<<<<< HEAD
-=======
-use avail_core::AppId;
-use avail_light::{api, data, network::rpc, telemetry};
-use avail_light::{
-	consts::EXPECTED_NETWORK_VERSION,
-	network::p2p,
-	types::{CliOpts, Mode, RuntimeConfig, State},
-};
-use clap::Parser;
-use kate_recovery::com::AppData;
-use libp2p::{multiaddr::Protocol, Multiaddr};
-use std::{
-	fs,
-	net::Ipv4Addr,
-	path::Path,
-	sync::{Arc, Mutex},
-};
-use tokio::sync::{
-	broadcast,
-	mpsc::{channel, Sender},
-};
-use tracing::{error, info, metadata::ParseLevelError, trace, warn, Level};
-use tracing_subscriber::{
-	fmt::format::{self, DefaultFields, Format, Full, Json},
-	FmtSubscriber,
-};
+use std::path::Path;
 
-#[cfg(feature = "network-analysis")]
-use avail_light::network::p2p::analyzer;
-
-#[cfg(not(target_env = "msvc"))]
-use tikv_jemallocator::Jemalloc;
->>>>>>> 7905a6a9
+use anyhow::{anyhow, Result};
 
 use avail_light::{light_client_commons::run, types::RuntimeConfig};
 use clap::Parser;
 use tokio::sync::mpsc::channel;
-use tracing::error;
+use tracing::{error, info};
 
 const CLIENT_ROLE: &str = if cfg!(feature = "crawl") {
 	"crawler"
@@ -48,306 +16,31 @@
 };
 
 /// Light Client for Avail Blockchain
-<<<<<<< HEAD
-#[derive(Parser)]
-#[command(version)]
-struct CliOpts {
-	/// Path to the yaml configuration file
-	#[arg(short, long, value_name = "FILE", default_value_t = String::from("config.yaml"))]
-	config: String,
-}
+// #[derive(Parser)]
+// #[command(version)]
+// struct CliOpts {
+// 	/// Path to the yaml configuration file
+// 	#[arg(short, long, value_name = "FILE", default_value_t = String::from("config.yaml"))]
+// 	config: String,
+// }
 
 #[tokio::main]
 pub async fn main() -> Result<()> {
 	let (error_sender, mut error_receiver) = channel::<anyhow::Error>(1);
-=======
-
-fn json_subscriber(log_level: Level) -> FmtSubscriber<DefaultFields, Format<Json>> {
-	FmtSubscriber::builder()
-		.with_max_level(log_level)
-		.event_format(format::json())
-		.finish()
-}
-
-fn default_subscriber(log_level: Level) -> FmtSubscriber<DefaultFields, Format<Full>> {
-	FmtSubscriber::builder()
-		.with_max_level(log_level)
-		.with_span_events(format::FmtSpan::CLOSE)
-		.finish()
-}
-
-fn parse_log_level(log_level: &str, default: Level) -> (Level, Option<ParseLevelError>) {
-	log_level
-		.to_uppercase()
-		.parse::<Level>()
-		.map(|log_level| (log_level, None))
-		.unwrap_or_else(|parse_err| (default, Some(parse_err)))
-}
-
-async fn run(error_sender: Sender<anyhow::Error>) -> Result<()> {
->>>>>>> 7905a6a9
 	let opts = CliOpts::parse();
 
 	let mut cfg: RuntimeConfig = RuntimeConfig::default();
 	cfg.load_runtime_config(&opts)?;
 
-<<<<<<< HEAD
-	if let Err(error) = run(error_sender, cfg, true, false, true, false, None).await {
-		error!("{error}");
-=======
-	let (log_level, parse_error) = parse_log_level(&cfg.log_level, Level::INFO);
-
-	if cfg.log_format_json {
-		tracing::subscriber::set_global_default(json_subscriber(log_level))
-			.expect("global json subscriber is set")
-	} else {
-		tracing::subscriber::set_global_default(default_subscriber(log_level))
-			.expect("global default subscriber is set")
-	}
-	let version = clap::crate_version!();
-	info!("Running Avail light client version: {version}");
-	info!("Using config: {cfg:?}");
-
-	if let Some(error) = parse_error {
-		warn!("Using default log level: {}", error);
-	}
-
 	if opts.clean && Path::new(&cfg.avail_path).exists() {
 		info!("Cleaning up local state directory");
 		fs::remove_dir_all(&cfg.avail_path).context("Failed to remove local state directory")?;
 	}
+	let mut cfg: RuntimeConfig = RuntimeConfig::default();
+	cfg.load_runtime_config(&opts)?;
 
-	if cfg.bootstraps.is_empty() {
-		Err(anyhow!("Bootstrap node list must not be empty. Either use a '--network' flag or add a list of bootstrap nodes in the configuration file"))?
-	}
-
-	let db = data::init_db(&cfg.avail_path).context("Cannot initialize database")?;
-
-	// If in fat client mode, enable deleting local Kademlia records
-	// This is a fat client memory optimization
-	let kad_remove_local_record = cfg.block_matrix_partition.is_some();
-	if kad_remove_local_record {
-		info!("Fat client mode");
-	}
-
-	let (id_keys, peer_id) = p2p::keypair((&cfg).into())?;
-
-	let ot_metrics = Arc::new(
-		telemetry::otlp::initialize(
-			cfg.ot_collector_endpoint.clone(),
-			peer_id,
-			CLIENT_ROLE.into(),
-		)
-		.context("Unable to initialize OpenTelemetry service")?,
-	);
-
-	// raise new P2P Network Client and Event Loop
-	let (p2p_client, p2p_event_loop) = p2p::init(
-		(&cfg).into(),
-		cfg.dht_parallelization_limit,
-		cfg.kad_record_ttl,
-		cfg.put_batch_size,
-		kad_remove_local_record,
-		id_keys,
-	)
-	.context("Failed to init Network Service")?;
-
-	// spawn the P2P Network task for Event Loop run in the background
-	tokio::spawn(p2p_event_loop.run());
-
-	// Start listening on provided port
-	let port = cfg.port;
-	info!("Listening on port: {port}");
-
-	// always listen on UDP to prioritize QUIC
-	p2p_client
-		.start_listening(
-			Multiaddr::empty()
-				.with(Protocol::from(Ipv4Addr::UNSPECIFIED))
-				.with(Protocol::Udp(port))
-				.with(Protocol::QuicV1),
-		)
-		.await
-		.context("Listening on UDP not to fail.")?;
-
-	// wait here for bootstrap to finish
-	info!("Bootstraping the DHT with bootstrap nodes...");
-	p2p_client
-		.bootstrap(cfg.clone().bootstraps.iter().map(Into::into).collect())
-		.await?;
-
-	#[cfg(feature = "network-analysis")]
-	tokio::task::spawn(analyzer::start_traffic_analyzer(cfg.port, 10));
-
-	let pp = Arc::new(kate_recovery::couscous::public_params());
-	let raw_pp = pp.to_raw_var_bytes();
-	let public_params_hash = hex::encode(sp_core::blake2_128(&raw_pp));
-	let public_params_len = hex::encode(raw_pp).len();
-	trace!("Public params ({public_params_len}): hash: {public_params_hash}");
-
-	let state = Arc::new(Mutex::new(State::default()));
-	let (rpc_client, rpc_events, rpc_event_loop) =
-		rpc::init(db.clone(), state.clone(), &cfg.full_node_ws);
-
-	let publish_rpc_event_receiver = rpc_events.subscribe();
-	let lc_rpc_event_receiver = rpc_events.subscribe();
-	let first_header_rpc_event_receiver = rpc_events.subscribe();
-	#[cfg(feature = "crawl")]
-	let crawler_rpc_event_receiver = rpc_events.subscribe();
-
-	// spawn the RPC Network task for Event Loop to run in the background
-	tokio::spawn(rpc_event_loop.run(EXPECTED_NETWORK_VERSION));
-
-	let node = rpc_client.get_connected_node().await?;
-	info!("Genesis hash: {:?}", node.genesis_hash);
-	if let Some(stored_genesis_hash) = avail_light::data::get_genesis_hash(db.clone())? {
-		if !node.genesis_hash.eq(&stored_genesis_hash) {
-			Err(anyhow!(
-				"Genesis hash doesn't match the stored one! Clear the db or change nodes."
-			))?
-		}
-	} else {
-		info!("No genesis hash is found in the db, storing the new hash now.");
-		avail_light::data::store_genesis_hash(db.clone(), node.genesis_hash)?;
-	}
-
-	info!("Waiting for first finalized header...");
-	let block_header = rpc::wait_for_finalized_header(first_header_rpc_event_receiver, 60).await?;
-
-	state.lock().unwrap().latest = block_header.number;
-	let sync_range = cfg.sync_range(block_header.number);
-
-	let ws_clients = api::v2::types::WsClients::default();
-
-	// Spawn tokio task which runs one http server for handling RPC
-	let server = api::server::Server {
-		db: db.clone(),
-		cfg: cfg.clone(),
-		state: state.clone(),
-		version: format!("v{}", clap::crate_version!()),
-		network_version: EXPECTED_NETWORK_VERSION.to_string(),
-		node,
-		node_client: rpc_client.clone(),
-		ws_clients: ws_clients.clone(),
-	};
-
-	tokio::task::spawn(server.run());
-
-	let (block_tx, data_rx) = if let Mode::AppClient(app_id) = Mode::from(cfg.app_id) {
-		// communication channels being established for talking to
-		// libp2p backed application client
-		let (block_tx, block_rx) = broadcast::channel::<avail_light::types::BlockVerified>(1 << 7);
-		let (data_tx, data_rx) = broadcast::channel::<(u32, AppData)>(1 << 7);
-		tokio::task::spawn(avail_light::app_client::run(
-			(&cfg).into(),
-			db.clone(),
-			p2p_client.clone(),
-			rpc_client.clone(),
-			AppId(app_id),
-			block_rx,
-			pp.clone(),
-			state.clone(),
-			sync_range.clone(),
-			data_tx,
-			error_sender.clone(),
-		));
-		(Some(block_tx), Some(data_rx))
-	} else {
-		(None, None)
-	};
-
-	tokio::task::spawn(api::v2::publish(
-		api::v2::types::Topic::HeaderVerified,
-		publish_rpc_event_receiver,
-		ws_clients.clone(),
-	));
-
-	if let Some(sender) = block_tx.as_ref() {
-		tokio::task::spawn(api::v2::publish(
-			api::v2::types::Topic::ConfidenceAchieved,
-			sender.subscribe(),
-			ws_clients.clone(),
-		));
-	}
-
-	if let Some(data_rx) = data_rx {
-		tokio::task::spawn(api::v2::publish(
-			api::v2::types::Topic::DataVerified,
-			data_rx,
-			ws_clients,
-		));
-	}
-
-	#[cfg(feature = "crawl")]
-	if cfg.crawl.crawl_block {
-		tokio::task::spawn(avail_light::crawl_client::run(
-			crawler_rpc_event_receiver,
-			p2p_client.clone(),
-			cfg.crawl.crawl_block_delay,
-			ot_metrics.clone(),
-			cfg.crawl.crawl_block_mode,
-		));
-	}
-
-	let sync_client =
-		avail_light::sync_client::new(db.clone(), p2p_client.clone(), rpc_client.clone());
-
-	if cfg.sync_start_block.is_some() {
-		state.lock().unwrap().synced.replace(false);
-		tokio::task::spawn(avail_light::sync_client::run(
-			sync_client,
-			(&cfg).into(),
-			sync_range,
-			pp.clone(),
-			block_tx.clone(),
-			state.clone(),
-		));
-	}
-
-	if cfg.sync_finality_enable {
-		let sync_finality = avail_light::sync_finality::new(db.clone(), rpc_client.clone());
-		tokio::task::spawn(avail_light::sync_finality::run(
-			sync_finality,
-			error_sender.clone(),
-			state.clone(),
-			block_header.clone(),
-		));
-	} else {
-		let mut s = state
-			.lock()
-			.map_err(|e| anyhow!("State mutex is poisoned: {e:#}"))?;
-		warn!("Finality sync is disabled! Implicitly, blocks before LC startup will be considered verified as final");
-		s.finality_synced = true;
-	}
-
-	let light_client =
-		avail_light::light_client::new(db.clone(), p2p_client.clone(), rpc_client.clone());
-
-	let lc_channels = avail_light::light_client::Channels {
-		block_sender: block_tx,
-		rpc_event_receiver: lc_rpc_event_receiver,
-		error_sender: error_sender.clone(),
-	};
-
-	tokio::task::spawn(avail_light::light_client::run(
-		light_client,
-		(&cfg).into(),
-		pp,
-		ot_metrics,
-		state.clone(),
-		lc_channels,
-	));
-
-	Ok(())
-}
-
-#[tokio::main]
-pub async fn main() -> Result<()> {
-	let (error_sender, mut error_receiver) = channel::<anyhow::Error>(1);
-
-	if let Err(error) = run(error_sender).await {
-		error!("{error:#}");
->>>>>>> 7905a6a9
+	if let Err(error) = run(error_sender, cfg, true, false, true, false, None).await {
+		error!("{error}");
 		return Err(error);
 	};
 	let error = match error_receiver.recv().await {
