//! Light client for data availability sampling and verification.
//!
//! Sampling and verification are prerequisites for application client, so [`run`] function should be on main thread and exit in case of failures.
//!
//! # Flow
//!
//! * Connect to the Avail node WebSocket stream and start listening to finalized headers
//! * Generate random cells for random data sampling (8 cells currently)
//! * Retrieve cell proofs from a) DHT and/or b) via RPC call from the node, in that order
//! * Verify proof using the received cells
//! * Calculate block confidence and store it in RocksDB
//! * Insert cells to to DHT for remote fetch
//! * Notify the consumer (app client) a new block has been verified
//!
//! # Notes
//!
//! In case delay is configured, block processing is delayed for configured time.
//! In case RPC is disabled, RPC calls will be skipped.
//! In case partition is configured, block partition is fetched and inserted into DHT.

use anyhow::{Context, Result};
use async_trait::async_trait;
use avail_subxt::{avail, primitives::Header, utils::H256};
use codec::Encode;
use dusk_plonk::commitment_scheme::kzg10::PublicParameters;
use futures::future::join_all;
use kate_recovery::{
	commitments, data,
	matrix::{Dimensions, Position},
};
use kate_recovery::{data::Cell, matrix::RowIndex};
use mockall::automock;
use rocksdb::DB;
use sp_core::blake2_256;
use std::{
	sync::{Arc, Mutex},
	time::Instant,
};
use tokio::sync::{broadcast, mpsc::Sender};
use tracing::{error, info};

use crate::{
	data::{
		store_block_header_in_db, store_blocks_list_in_db, store_confidence_achieved_blocks_in_db,
		store_confidence_in_db, store_latest_block_in_db,
	},
	network::Client,
	proof, rpc,
	telemetry::{MetricCounter, MetricValue, Metrics},
	types::{self, BlockVerified, LightClientConfig, State},
	utils::{calculate_confidence, extract_kate},
};

#[async_trait]
#[automock]
pub trait LightClient {
	async fn fetch_cells_from_dht(
		&self,
		positions: &[Position],
		block_number: u32,
	) -> (Vec<Cell>, Vec<Position>);
	async fn insert_cells_into_dht(&self, block: u32, cells: Vec<Cell>) -> f32;
	async fn insert_rows_into_dht(&self, block: u32, rows: Vec<(RowIndex, Vec<u8>)>) -> f32;
	async fn get_kate_proof(&self, hash: H256, positions: &[Position]) -> Result<Vec<Cell>>;
	async fn shrink_kademlia_map(&self) -> Result<()>;
	async fn get_multiaddress_and_ip(&self) -> Result<(String, String)>;
	async fn count_dht_entries(&self) -> Result<usize>;
	fn store_block_header_in_db(&self, header: &Header, block_number: u32) -> Result<()>;
	fn store_confidence_in_db(&self, count: u32, block_number: u32) -> Result<()>;
	fn store_confidence_achieved_blocks_in_db(&self, block_number: u32) -> Result<()>;
	fn store_latest_block_in_db(&self, block_number: u32) -> Result<()>;
	fn store_blocks_list_in_db(&self, block_number: u32) -> Result<()>;
}

#[derive(Clone)]
struct LightClientImpl {
	db: Arc<DB>,
	network_client: Client,
	rpc_client: avail::Client,
}

pub fn new(db: Arc<DB>, network_client: Client, rpc_client: avail::Client) -> impl LightClient {
	LightClientImpl {
		db,
		network_client,
		rpc_client,
	}
}

#[async_trait]
impl LightClient for LightClientImpl {
	async fn insert_cells_into_dht(&self, block: u32, cells: Vec<Cell>) -> f32 {
		self.network_client
			.insert_cells_into_dht(block, cells)
			.await
	}
	async fn shrink_kademlia_map(&self) -> Result<()> {
		self.network_client.shrink_kademlia_map().await
	}
	async fn insert_rows_into_dht(&self, block: u32, rows: Vec<(RowIndex, Vec<u8>)>) -> f32 {
		self.network_client.insert_rows_into_dht(block, rows).await
	}
	async fn fetch_cells_from_dht(
		&self,
		positions: &[Position],
		block_number: u32,
	) -> (Vec<Cell>, Vec<Position>) {
		self.network_client
			.fetch_cells_from_dht(block_number, positions)
			.await
	}
	async fn get_kate_proof(&self, hash: H256, positions: &[Position]) -> Result<Vec<Cell>> {
		rpc::get_kate_proof(&self.rpc_client, hash, positions).await
	}
	async fn get_multiaddress_and_ip(&self) -> Result<(String, String)> {
		self.network_client.get_multiaddress_and_ip().await
	}
	async fn count_dht_entries(&self) -> Result<usize> {
		self.network_client.count_dht_entries().await
	}
	fn store_confidence_in_db(&self, count: u32, block_number: u32) -> Result<()> {
		store_confidence_in_db(self.db.clone(), block_number, count)
			.context("Failed to store confidence in DB")
	}
	fn store_block_header_in_db(&self, header: &Header, block_number: u32) -> Result<()> {
		store_block_header_in_db(self.db.clone(), block_number, header)
			.context("Failed to store block header in DB")
	}
	fn store_confidence_achieved_blocks_in_db(&self, block_number: u32) -> Result<()> {
		store_confidence_achieved_blocks_in_db(self.db.clone(), block_number)
			.context("Failed to store confidence achieved block in DB")
	}
	fn store_latest_block_in_db(&self, block_number: u32) -> Result<()> {
		store_latest_block_in_db(self.db.clone(), block_number)
			.context("Failed to store latest block in DB")
	}
	fn store_blocks_list_in_db(&self, block_number: u32) -> Result<()> {
		store_blocks_list_in_db(self.db.clone(), block_number)
			.context("Failed to store latest block in list in DB")
	}
}

pub async fn process_block(
	light_client: &impl LightClient,
	metrics: &Arc<impl Metrics>,
	cfg: &LightClientConfig,
	pp: Arc<PublicParameters>,
	header: &Header,
	received_at: Instant,
	state: Arc<Mutex<State>>,
) -> Result<Option<f64>> {
	metrics.count(MetricCounter::SessionBlock).await;
	metrics
		.record(MetricValue::TotalBlockNumber(header.number))
		.await?;

	let block_number = header.number;
	let header_hash: H256 = Encode::using_encoded(header, blake2_256).into();

	info!(
		{ block_number, block_delay = received_at.elapsed().as_secs()},
		"Processing finalized block",
	);

	let begin = Instant::now();

	let (rows, cols, _, commitment) = extract_kate(&header.extension);
	let Some(dimensions) = Dimensions::new(rows, cols) else {
		info!(
			block_number,
			"Skipping block with invalid dimensions {rows}x{cols}",
		);
		return Ok(None);
	};

	if dimensions.cols().get() <= 2 {
		error!(block_number, "more than 2 columns is required");
		return Ok(None);
	}

	let commitments = commitments::from_slice(&commitment)?;

	let cell_count = rpc::cell_count_for_confidence(cfg.confidence);
	let positions = rpc::generate_random_cells(dimensions, cell_count);
	info!(
		block_number,
		"cells_requested" = positions.len(),
		"Random cells generated: {}",
		positions.len()
	);

	let (cells_fetched, unfetched) = light_client
		.fetch_cells_from_dht(&positions, block_number)
		.await;
	info!(
		block_number,
		"cells_from_dht" = cells_fetched.len(),
		"Number of cells fetched from DHT: {}",
		cells_fetched.len()
	);
<<<<<<< HEAD

	let res = light_client.store_latest_block_in_db(block_number);
	match res {
		Ok(_) => {},
		Err(err) => panic!("err : {}", err),
	}
	let _ = light_client.store_blocks_list_in_db(block_number);
	metrics.record(MetricValue::DHTFetched(cells_fetched.len() as f64))?;
=======
	metrics
		.record(MetricValue::DHTFetched(cells_fetched.len() as f64))
		.await?;
>>>>>>> 6e262746

	metrics
		.record(MetricValue::DHTFetchedPercentage(
			cells_fetched.len() as f64 / positions.len() as f64,
		))
		.await?;

	let mut rpc_fetched = if cfg.disable_rpc {
		vec![]
	} else {
		light_client
			.get_kate_proof(header_hash, &unfetched)
			.await
			.context("Failed to fetch cells from node RPC")?
	};

	info!(
		block_number,
		"cells_from_rpc" = rpc_fetched.len(),
		"Number of cells fetched from RPC: {}",
		rpc_fetched.len()
	);
	metrics
		.record(MetricValue::NodeRPCFetched(rpc_fetched.len() as f64))
		.await?;

	let mut cells = vec![];
	cells.extend(cells_fetched);
	cells.extend(rpc_fetched.clone());

	if positions.len() > cells.len() {
		error!(
			block_number,
			"Failed to fetch {} cells",
			positions.len() - cells.len()
		);
		return Ok(None);
	}

	let mut confidence = None;
	if !cfg.disable_proof_verification {
		let (verified, unverified) =
			proof::verify(block_number, dimensions, &cells, &commitments, pp)?;
		let count = verified.len().saturating_sub(unverified.len());
		info!(
			block_number,
			elapsed = ?begin.elapsed(),
			"Completed {count} verification rounds",
		);

		// write confidence factor into on-disk database
		light_client
			.store_confidence_in_db(verified.len() as u32, block_number)
			.context("Failed to store confidence in DB")?;

		state.lock().unwrap().set_confidence_achieved(block_number);
		let _ = light_client.store_confidence_achieved_blocks_in_db(block_number);
		// store_confidence_achieved_blocks_in_db(, block_number);

		let conf = calculate_confidence(verified.len() as u32);
		info!(
			block_number,
			"confidence" = conf,
			"Confidence factor: {}",
			conf
		);
		metrics.record(MetricValue::BlockConfidence(conf)).await?;
		confidence = Some(conf);
	}

	// push latest mined block's header into column family specified
	// for keeping block headers, to be used
	// later for verifying DHT stored data
	//
	// @note this same data store is also written to in
	// another competing thread, which syncs all block headers
	// in range [0, LATEST], where LATEST = latest block number
	// when this process started
	light_client
		.store_block_header_in_db(header, block_number)
		.context("Failed to store block header in DB")?;

	let mut begin = Instant::now();
	if let Some(partition) = &cfg.block_matrix_partition {
		let positions: Vec<Position> = dimensions
			.iter_extended_partition_positions(partition)
			.collect();
		info!(
			block_number,
			"partition_cells_requested" = positions.len(),
			"Fetching partition ({}/{}) from RPC",
			partition.number,
			partition.fraction
		);

		let rpc_cells = positions.chunks(cfg.max_cells_per_rpc).collect::<Vec<_>>();
		for batch in rpc_cells
			.chunks(cfg.query_proof_rpc_parallel_tasks)
			.map(|e| {
				join_all(
					e.iter()
						.map(|n| light_client.get_kate_proof(header_hash, n))
						.collect::<Vec<_>>(),
				)
			}) {
			for partition_fetched in batch
				.await
				.into_iter()
				.enumerate()
				.map(|(i, e)| {
					e.context(format!("Failed to fetch cells from node RPC at batch {i}"))
				})
				.collect::<Vec<_>>()
			{
				let partition_fetched_filtered = partition_fetched?
					.into_iter()
					.filter(|cell| {
						!rpc_fetched
							.iter()
							.any(move |rpc_cell| rpc_cell.position.eq(&cell.position))
					})
					.collect::<Vec<_>>();
				rpc_fetched.extend(partition_fetched_filtered.clone());
			}
		}

		let begin = Instant::now();

		let rpc_fetched_data_cells = rpc_fetched
			.iter()
			.filter(|cell| !cell.position.is_extended())
			.collect::<Vec<_>>();
		let rpc_fetched_data_rows = data::rows(dimensions, &rpc_fetched_data_cells);
		let rows_len = rpc_fetched_data_rows.len();

		let dht_insert_rows_success_rate = light_client
			.insert_rows_into_dht(block_number, rpc_fetched_data_rows)
			.await;
		let success_rate: f64 = dht_insert_rows_success_rate.into();
		let time_elapsed = begin.elapsed();

		info!(
			block_number,
			"DHT PUT rows operation success rate: {dht_insert_rows_success_rate}"
		);

		metrics
			.record(MetricValue::DHTPutRowsSuccess(success_rate))
			.await?;

		info!(
			block_number,
			"partition_dht_rows_insert_time_elapsed" = ?time_elapsed,
			"{rows_len} rows inserted into DHT"
		);

		metrics
			.record(MetricValue::DHTPutRowsDuration(time_elapsed.as_secs_f64()))
			.await?;
	}

	let partition_time_elapsed = begin.elapsed();
	let rpc_fetched_len = rpc_fetched.len();
	info!(
		block_number,
		"partition_retrieve_time_elapsed" = ?partition_time_elapsed,
		"partition_cells_fetched" = rpc_fetched_len,
		"Partition cells received",
	);
	metrics
		.record(MetricValue::RPCCallDuration(
			partition_time_elapsed.as_secs_f64(),
		))
		.await?;

	begin = Instant::now();

	let dht_insert_success_rate = light_client
		.insert_cells_into_dht(block_number, rpc_fetched)
		.await;

	info!(
		block_number,
		"DHT PUT operation success rate: {}", dht_insert_success_rate
	);

	metrics
		.record(MetricValue::DHTPutSuccess(dht_insert_success_rate as f64))
		.await?;

	let dht_put_time_elapsed = begin.elapsed();
	info!(
		block_number,
		elapsed = ?dht_put_time_elapsed,
		"{rpc_fetched_len} cells inserted into DHT",
	);

	metrics
		.record(MetricValue::DHTPutDuration(
			dht_put_time_elapsed.as_secs_f64(),
		))
		.await?;

	light_client
		.shrink_kademlia_map()
		.await
		.context("Unable to perform Kademlia map shrink")?;

	// dump what we have on the current p2p network
	if let Ok((multiaddr, ip)) = light_client.get_multiaddress_and_ip().await {
		// set Multiaddress
		metrics.set_multiaddress(multiaddr).await;
		metrics.set_ip(ip).await;
	}
	if let Ok(counted_peers) = light_client.count_dht_entries().await {
		metrics
			.record(MetricValue::KadRoutingPeerNum(counted_peers))
			.await?
	}

	metrics.record(MetricValue::HealthCheck()).await?;

	Ok(confidence)
}

pub struct Channels {
	pub block_sender: Option<broadcast::Sender<BlockVerified>>,
	pub header_receiver: broadcast::Receiver<(Header, Instant)>,
	pub error_sender: Sender<anyhow::Error>,
}

/// Runs light client.
///
/// # Arguments
///
/// * `light_client` - Light client implementation
/// * `cfg` - Light client configuration
/// * `block_tx` - Channel used to send header of verified block
/// * `pp` - Public parameters (i.e. SRS) needed for proof verification
/// * `registry` - Prometheus metrics registry
/// * `state` - Processed blocks state
pub async fn run(
	light_client: impl LightClient,
	cfg: LightClientConfig,
	pp: Arc<PublicParameters>,
	metrics: Arc<impl Metrics>,
	state: Arc<Mutex<State>>,
	mut channels: Channels,
) {
	info!("Starting light client...");

	loop {
		let (header, received_at) = match channels.header_receiver.recv().await {
			Ok(value) => value,
			Err(error) => {
				error!("Cannot receive message: {error}");
				return;
			},
		};

		if let Some(seconds) = cfg.block_processing_delay.sleep_duration(received_at) {
			info!("Sleeping for {seconds:?} seconds");
			tokio::time::sleep(seconds).await;
		}

		let process_block_result = process_block(
			&light_client,
			&metrics,
			&cfg,
			pp.clone(),
			&header,
			received_at,
			state.clone(),
		)
		.await;
		let confidence = match process_block_result {
			Ok(confidence) => confidence,
			Err(error) => {
				error!("Cannot process block: {error}");
				if let Err(error) = channels.error_sender.send(error).await {
					error!("Cannot send error message: {error}");
				}
				return;
			},
		};

		let Ok(client_msg) = types::BlockVerified::try_from((header, confidence)) else {
			error!("Cannot create message from header");
			continue;
		};

		// notify dht-based application client
		// that newly mined block has been received
		if let Some(ref channel) = channels.block_sender {
			if let Err(error) = channel.send(client_msg) {
				error!("Cannot send block verified message: {error}");
				continue;
			}
		}
	}
}

#[cfg(test)]
mod tests {
	use super::rpc::cell_count_for_confidence;
	use super::*;
	use crate::telemetry;
	use crate::types::RuntimeConfig;
	use avail_subxt::{
		api::runtime_types::avail_core::{
			data_lookup::compact::CompactDataLookup,
			header::extension::{v1::HeaderExtension, HeaderExtension::V1},
			kate_commitment::v1::KateCommitment,
		},
		config::substrate::Digest,
	};
	use hex_literal::hex;
	use kate_recovery::testnet;

	#[test]
	fn test_cell_count_for_confidence() {
		let count = 1;
		assert!(cell_count_for_confidence(60f64) > count);
		assert_eq!(
			cell_count_for_confidence(100f64),
			(-((1f64 - (99f64 / 100f64)).log2())).ceil() as u32
		);
		assert_eq!(
			cell_count_for_confidence(49f64),
			(-((1f64 - (99f64 / 100f64)).log2())).ceil() as u32
		);
		assert!(
			(cell_count_for_confidence(99.99999999)) < 10
				&& (cell_count_for_confidence(99.99999999)) > 0
		);
	}

	#[tokio::test]
	async fn test_process_block_with_rpc() {
		let mut mock_client = MockLightClient::new();
		let cfg = LightClientConfig::from(&RuntimeConfig::default());
		let pp = Arc::new(testnet::public_params(1024));
		let cells_fetched: Vec<Cell> = vec![];
		let cells_unfetched = [
			Position { row: 1, col: 3 },
			Position { row: 0, col: 0 },
			Position { row: 1, col: 2 },
			Position { row: 0, col: 1 },
		]
		.to_vec();
		let header = Header {
			parent_hash: hex!("c454470d840bc2583fcf881be4fd8a0f6daeac3a20d83b9fd4865737e56c9739")
				.into(),
			number: 57,
			state_root: hex!("7dae455e5305263f29310c60c0cc356f6f52263f9f434502121e8a40d5079c32")
				.into(),
			extrinsics_root: hex!(
				"bf1c73d4d09fa6a437a411a935ad3ec56a67a35e7b21d7676a5459b55b397ad4"
			)
			.into(),
			digest: Digest { logs: vec![] },
			extension: V1(HeaderExtension {
				commitment: KateCommitment {
					rows: 1,
					cols: 4,
					data_root: hex!(
						"0000000000000000000000000000000000000000000000000000000000000000"
					)
					.into(),
					commitment: [
						128, 34, 252, 194, 232, 229, 27, 124, 216, 33, 253, 23, 251, 126, 112, 244,
						7, 231, 73, 242, 0, 20, 5, 116, 175, 104, 27, 50, 45, 111, 127, 123, 202,
						255, 63, 192, 243, 236, 62, 75, 104, 86, 36, 198, 134, 27, 182, 224, 128,
						34, 252, 194, 232, 229, 27, 124, 216, 33, 253, 23, 251, 126, 112, 244, 7,
						231, 73, 242, 0, 20, 5, 116, 175, 104, 27, 50, 45, 111, 127, 123, 202, 255,
						63, 192, 243, 236, 62, 75, 104, 86, 36, 198, 134, 27, 182, 224,
					]
					.to_vec(),
				},
				app_lookup: CompactDataLookup {
					size: 1,
					index: vec![],
				},
			}),
		};
		let state = Arc::new(Mutex::new(State::default()));
		let recv = Instant::now();
		let kate_proof = [
			Cell {
				position: Position { row: 0, col: 2 },
				content: [
					183, 215, 10, 175, 218, 48, 236, 18, 30, 163, 215, 125, 205, 130, 176, 227,
					133, 157, 194, 35, 153, 144, 141, 7, 208, 133, 170, 79, 27, 176, 202, 22, 111,
					63, 107, 147, 93, 44, 82, 137, 78, 32, 161, 175, 214, 152, 125, 50, 247, 52,
					138, 161, 52, 83, 193, 255, 17, 235, 98, 10, 88, 241, 25, 186, 3, 174, 139,
					200, 128, 117, 255, 213, 200, 4, 46, 244, 219, 5, 131, 0,
				],
			},
			Cell {
				position: Position { row: 1, col: 1 },
				content: [
					172, 213, 85, 167, 89, 247, 11, 125, 149, 170, 217, 222, 86, 157, 11, 20, 154,
					21, 173, 247, 193, 99, 189, 7, 225, 80, 156, 94, 83, 213, 217, 185, 113, 187,
					112, 20, 170, 120, 50, 171, 52, 178, 209, 244, 158, 24, 129, 236, 83, 4, 110,
					41, 9, 29, 26, 180, 156, 219, 69, 155, 148, 49, 78, 25, 165, 147, 150, 253,
					251, 174, 49, 215, 191, 142, 169, 70, 17, 86, 218, 0,
				],
			},
			Cell {
				position: Position { row: 0, col: 3 },
				content: [
					132, 180, 92, 81, 128, 83, 245, 59, 206, 224, 200, 137, 236, 113, 109, 216,
					161, 248, 236, 252, 252, 22, 140, 107, 203, 161, 33, 18, 100, 189, 157, 58, 7,
					183, 146, 75, 57, 220, 84, 106, 203, 33, 142, 10, 130, 99, 90, 38, 85, 166,
					211, 97, 111, 105, 21, 241, 123, 211, 193, 6, 254, 125, 169, 108, 252, 85, 49,
					31, 54, 53, 79, 196, 5, 122, 206, 127, 226, 224, 70, 0,
				],
			},
			Cell {
				position: Position { row: 1, col: 3 },
				content: [
					132, 180, 92, 81, 128, 83, 245, 59, 206, 224, 200, 137, 236, 113, 109, 216,
					161, 248, 236, 252, 252, 22, 140, 107, 203, 161, 33, 18, 100, 189, 157, 58, 7,
					183, 146, 75, 57, 220, 84, 106, 203, 33, 142, 10, 130, 99, 90, 38, 85, 166,
					211, 97, 111, 105, 21, 241, 123, 211, 193, 6, 254, 125, 169, 108, 252, 85, 49,
					31, 54, 53, 79, 196, 5, 122, 206, 127, 226, 224, 70, 0,
				],
			},
		]
		.to_vec();
		mock_client
			.expect_fetch_cells_from_dht()
			.returning(move |_, _| {
				let fetched = cells_fetched.clone();
				let unfetched = cells_unfetched.clone();
				Box::pin(async move { (fetched, unfetched) })
			});
		mock_client.expect_get_kate_proof().returning(move |_, _| {
			let kate_proof = kate_proof.clone();
			Box::pin(async move { Ok(kate_proof) })
		});
		mock_client
			.expect_store_confidence_in_db()
			.returning(|_, _| Ok(()));
		mock_client
			.expect_store_block_header_in_db()
			.returning(|_, _| Ok(()));
		mock_client
			.expect_insert_rows_into_dht()
			.returning(|_, _| Box::pin(async move { 1f32 }));
		mock_client
			.expect_insert_cells_into_dht()
			.returning(|_, _| Box::pin(async move { 1f32 }));
		mock_client
			.expect_shrink_kademlia_map()
			.returning(|| Box::pin(async move { Ok(()) }));
		mock_client.expect_get_multiaddress_and_ip().returning(|| {
			Box::pin(async move { Ok(("multiaddress".to_string(), "ip".to_string())) })
		});
		mock_client
			.expect_count_dht_entries()
			.returning(|| Box::pin(async move { Ok(1) }));

		let mut mock_metrics = telemetry::MockMetrics::new();
		mock_metrics.expect_count().returning(|_| ());
		mock_metrics.expect_record().returning(|_| Ok(()));
		mock_metrics.expect_set_multiaddress().returning(|_| ());
		mock_metrics.expect_set_ip().returning(|_| ());
		process_block(
			&mock_client,
			&Arc::new(mock_metrics),
			&cfg,
			pp,
			&header,
			recv,
			state,
		)
		.await
		.unwrap();
	}

	#[tokio::test]
	async fn test_process_block_without_rpc() {
		let mut mock_client = MockLightClient::new();
		let mut cfg = LightClientConfig::from(&RuntimeConfig::default());
		cfg.disable_rpc = true;
		let pp = Arc::new(testnet::public_params(1024));
		let cells_unfetched: Vec<Position> = vec![];
		let header = Header {
			parent_hash: hex!("c454470d840bc2583fcf881be4fd8a0f6daeac3a20d83b9fd4865737e56c9739")
				.into(),
			number: 57,
			state_root: hex!("7dae455e5305263f29310c60c0cc356f6f52263f9f434502121e8a40d5079c32")
				.into(),
			extrinsics_root: hex!(
				"bf1c73d4d09fa6a437a411a935ad3ec56a67a35e7b21d7676a5459b55b397ad4"
			)
			.into(),
			digest: Digest { logs: vec![] },
			extension: V1(HeaderExtension {
				commitment: KateCommitment {
					rows: 1,
					cols: 4,
					data_root: hex!(
						"0000000000000000000000000000000000000000000000000000000000000000"
					)
					.into(),
					commitment: [
						128, 34, 252, 194, 232, 229, 27, 124, 216, 33, 253, 23, 251, 126, 112, 244,
						7, 231, 73, 242, 0, 20, 5, 116, 175, 104, 27, 50, 45, 111, 127, 123, 202,
						255, 63, 192, 243, 236, 62, 75, 104, 86, 36, 198, 134, 27, 182, 224, 128,
						34, 252, 194, 232, 229, 27, 124, 216, 33, 253, 23, 251, 126, 112, 244, 7,
						231, 73, 242, 0, 20, 5, 116, 175, 104, 27, 50, 45, 111, 127, 123, 202, 255,
						63, 192, 243, 236, 62, 75, 104, 86, 36, 198, 134, 27, 182, 224,
					]
					.to_vec(),
				},
				app_lookup: CompactDataLookup {
					size: 1,
					index: vec![],
				},
			}),
		};
		let state = Arc::new(Mutex::new(State::default()));
		let recv = Instant::now();
		let cells_fetched = [
			Cell {
				position: Position { row: 0, col: 2 },
				content: [
					183, 215, 10, 175, 218, 48, 236, 18, 30, 163, 215, 125, 205, 130, 176, 227,
					133, 157, 194, 35, 153, 144, 141, 7, 208, 133, 170, 79, 27, 176, 202, 22, 111,
					63, 107, 147, 93, 44, 82, 137, 78, 32, 161, 175, 214, 152, 125, 50, 247, 52,
					138, 161, 52, 83, 193, 255, 17, 235, 98, 10, 88, 241, 25, 186, 3, 174, 139,
					200, 128, 117, 255, 213, 200, 4, 46, 244, 219, 5, 131, 0,
				],
			},
			Cell {
				position: Position { row: 1, col: 1 },
				content: [
					172, 213, 85, 167, 89, 247, 11, 125, 149, 170, 217, 222, 86, 157, 11, 20, 154,
					21, 173, 247, 193, 99, 189, 7, 225, 80, 156, 94, 83, 213, 217, 185, 113, 187,
					112, 20, 170, 120, 50, 171, 52, 178, 209, 244, 158, 24, 129, 236, 83, 4, 110,
					41, 9, 29, 26, 180, 156, 219, 69, 155, 148, 49, 78, 25, 165, 147, 150, 253,
					251, 174, 49, 215, 191, 142, 169, 70, 17, 86, 218, 0,
				],
			},
			Cell {
				position: Position { row: 0, col: 3 },
				content: [
					132, 180, 92, 81, 128, 83, 245, 59, 206, 224, 200, 137, 236, 113, 109, 216,
					161, 248, 236, 252, 252, 22, 140, 107, 203, 161, 33, 18, 100, 189, 157, 58, 7,
					183, 146, 75, 57, 220, 84, 106, 203, 33, 142, 10, 130, 99, 90, 38, 85, 166,
					211, 97, 111, 105, 21, 241, 123, 211, 193, 6, 254, 125, 169, 108, 252, 85, 49,
					31, 54, 53, 79, 196, 5, 122, 206, 127, 226, 224, 70, 0,
				],
			},
			Cell {
				position: Position { row: 1, col: 3 },
				content: [
					132, 180, 92, 81, 128, 83, 245, 59, 206, 224, 200, 137, 236, 113, 109, 216,
					161, 248, 236, 252, 252, 22, 140, 107, 203, 161, 33, 18, 100, 189, 157, 58, 7,
					183, 146, 75, 57, 220, 84, 106, 203, 33, 142, 10, 130, 99, 90, 38, 85, 166,
					211, 97, 111, 105, 21, 241, 123, 211, 193, 6, 254, 125, 169, 108, 252, 85, 49,
					31, 54, 53, 79, 196, 5, 122, 206, 127, 226, 224, 70, 0,
				],
			},
		]
		.to_vec();
		mock_client
			.expect_fetch_cells_from_dht()
			.returning(move |_, _| {
				let fetched = cells_fetched.clone();
				let unfetched = cells_unfetched.clone();
				Box::pin(async move { (fetched, unfetched) })
			});
		mock_client.expect_get_kate_proof().never();
		mock_client
			.expect_store_confidence_in_db()
			.returning(|_, _| Ok(()));
		mock_client
			.expect_store_block_header_in_db()
			.returning(|_, _| Ok(()));
		mock_client
			.expect_insert_rows_into_dht()
			.returning(|_, _| Box::pin(async move { 1f32 }));
		mock_client
			.expect_insert_cells_into_dht()
			.returning(|_, _| Box::pin(async move { 1f32 }));
		mock_client
			.expect_shrink_kademlia_map()
			.returning(|| Box::pin(async move { Ok(()) }));
		mock_client.expect_get_multiaddress_and_ip().returning(|| {
			Box::pin(async move { Ok(("multiaddress".to_string(), "ip".to_string())) })
		});
		mock_client
			.expect_count_dht_entries()
			.returning(|| Box::pin(async move { Ok(1) }));

		let mut mock_metrics = telemetry::MockMetrics::new();
		mock_metrics.expect_count().returning(|_| ());
		mock_metrics.expect_record().returning(|_| Ok(()));
		mock_metrics.expect_set_multiaddress().returning(|_| ());
		mock_metrics.expect_set_ip().returning(|_| ());
		process_block(
			&mock_client,
			&Arc::new(mock_metrics),
			&cfg,
			pp,
			&header,
			recv,
			state,
		)
		.await
		.unwrap();
	}
}<|MERGE_RESOLUTION|>--- conflicted
+++ resolved
@@ -198,7 +198,6 @@
 		"Number of cells fetched from DHT: {}",
 		cells_fetched.len()
 	);
-<<<<<<< HEAD
 
 	let res = light_client.store_latest_block_in_db(block_number);
 	match res {
@@ -206,12 +205,9 @@
 		Err(err) => panic!("err : {}", err),
 	}
 	let _ = light_client.store_blocks_list_in_db(block_number);
-	metrics.record(MetricValue::DHTFetched(cells_fetched.len() as f64))?;
-=======
 	metrics
 		.record(MetricValue::DHTFetched(cells_fetched.len() as f64))
 		.await?;
->>>>>>> 6e262746
 
 	metrics
 		.record(MetricValue::DHTFetchedPercentage(
