--- conflicted
+++ resolved
@@ -40,21 +40,15 @@
 use tracing::{error, info};
 
 use crate::{
-<<<<<<< HEAD
 	data::{
 		store_block_header_in_db, store_blocks_list_in_db, store_confidence_achieved_blocks_in_db,
 		store_confidence_in_db, store_latest_block_in_db,
 	},
-	network::Client,
-	proof, rpc,
-=======
-	data::{store_block_header_in_db, store_confidence_in_db},
 	network::{
 		p2p::Client as P2pClient,
 		rpc::{self, Client as RpcClient, Event},
 	},
 	proof,
->>>>>>> 7905a6a9
 	telemetry::{MetricCounter, MetricValue, Metrics},
 	types::{self, BlockVerified, LightClientConfig, OptionBlockRange, State},
 	utils::{calculate_confidence, extract_kate},
@@ -270,13 +264,7 @@
 			.store_confidence_in_db(verified.len() as u32, block_number)
 			.context("Failed to store confidence in DB")?;
 
-<<<<<<< HEAD
-		state.lock().unwrap().set_confidence_achieved(block_number);
-		let _ = light_client.store_confidence_achieved_blocks_in_db(block_number);
-		// store_confidence_achieved_blocks_in_db(, block_number);
-=======
 		state.lock().unwrap().confidence_achieved.set(block_number);
->>>>>>> 7905a6a9
 
 		let conf = calculate_confidence(verified.len() as u32);
 		info!(
