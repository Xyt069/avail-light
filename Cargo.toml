--- conflicted
+++ resolved
@@ -1,11 +1,6 @@
 [package]
-<<<<<<< HEAD
 name = "avail_light"
-version = "1.7.0"
-=======
-name = "avail-light"
 version = "1.7.1"
->>>>>>> 6e262746
 authors = ["Avail Team"]
 default-run = "avail-light"
 edition = "2021"
